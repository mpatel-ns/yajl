--- conflicted
+++ resolved
@@ -1,4 +1,3 @@
-<<<<<<< HEAD
 2.0.0
      * lth YAJL is now ISC licensed: http://en.wikipedia.org/wiki/ISC_license
      * lth 20-35% (osx and linux respectively) parsing performance
@@ -21,7 +20,7 @@
      * lth tests are a lot quieter in their output.
      * lth addition of a little in tree performance benchmark, `perftest` in
 	perf/perftest.c
-=======
+
 1.0.12
      * Conrad Irwin - Parse null bytes correctly
      * Mirek Rusin - fix LLVM warnings
@@ -31,7 +30,6 @@
      * John Stamp - Install yajl_version.h, not the template.
      * John Stamp - Don't use -fPIC for static lib.  Cmake will automatically add it for the shared.
      * lth 0 fix paths embedded in dylib upon installation on osx.  closes #11
->>>>>>> 6a8906d4
 
 1.0.11
      * lth remove -Wno-missing-field-initializers for greater gcc compat (3.4.6)
